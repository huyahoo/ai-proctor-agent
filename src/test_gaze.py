--- conflicted
+++ resolved
@@ -79,11 +79,7 @@
     tracker = GazeTracker(config=Config())
     # Load test image
     parent_dir = os.path.dirname(os.path.dirname(__file__))
-<<<<<<< HEAD
-    test_image_path = os.path.join(parent_dir, "data", "images", "162.jpg")
-=======
     test_image_path = os.path.join(parent_dir, "data", "images", "IMG_4732.jpg")
->>>>>>> 425cd573
 
     if not os.path.exists(test_image_path):
         print(f"Error: Test image '{test_image_path}' does not exist")
