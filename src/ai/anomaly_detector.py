--- conflicted
+++ resolved
@@ -59,167 +59,6 @@
 
         return angle_deg
 
-    def _is_point_in_bbox(self, point: list, bbox: list) -> bool:
-        """
-        Check if a point (x, y) is inside a bounding box defined by [x1, y1, x2, y2].
-        """
-        x, y = point
-        x1, y1, x2, y2 = bbox
-        return x1 <= x <= x2 and y1 <= y <= y2
-    
-    # Passing material: Suspicious Arm Angles
-    def check_suspicious_arm_angle(self, person_map: dict, timestamp: float) -> dict | None:
-        """
-        Check if this person’s left or right arm is nearly straight (>160°).
-        Returns one anomaly dict or None.
-        """
-        anomaly = []
-        for pid, data in person_map.items():
-            pose_data = data.get('pose')
-            if not pose_data:
-                return None
-
-            # keypoint indices: (shoulder, elbow, wrist)
-            RIGHT_IDS = [6, 8, 10]
-            LEFT_IDS  = [5, 7,  9]
-
-            try:
-                right = [pose_data[i] for i in RIGHT_IDS]
-                left  = [pose_data[i] for i in LEFT_IDS]
-            except (TypeError, IndexError):
-                return None  # missing or malformed keypoints
-
-            # compute elbow angles
-            right_angle = self._calculate_angle(right)
-            left_angle  = self._calculate_angle(left)
-            if right_angle is None or left_angle is None:
-                return None
-
-            print(f"Person {pid}: Right arm angle: {right_angle:.1f}°, Left arm angle: {left_angle:.1f}°")
-            # if either arm is nearly straight, flag it
-            if right_angle > 160 or left_angle > 160:
-                anomaly.append({
-                    'type': 'suspicious_arm_angle',
-                    'person_ids': [pid],
-                    'timestamp': timestamp,
-                    'reason': (
-                        f"PID {pid} arm angles R={right_angle:.1f}°, "
-                        f"L={left_angle:.1f}° — possibly passing an object."
-                    )
-                })
-
-        return anomaly if anomaly else None
-    
-    def check_looking_away(self, person_map: dict, timestamp: float) -> list:
-        """
-        Check if people are looking at each other.
-        Returns a list of anomaly dictionaries.
-        """
-        anomalies = []
-        
-        # Check each pair of people
-        for pid1, data1 in person_map.items():
-            if not data1.get('gaze') or not data1.get('bbox'):
-                continue
-                
-            gaze1 = data1['gaze']
-            bbox1 = data1['bbox']
-            
-            # Get gaze point for person 1
-            gaze_point1 = gaze1['point']
-            gaze_score1 = gaze1['score']
-            
-            # Check against all other people
-            for pid2, data2 in person_map.items():
-                if pid1 == pid2 or not data2.get('bbox'):
-                    continue
-                    
-                # Check if person 1's gaze point is inside person 2's bbox
-                bbox2 = data2['bbox']
-                if gaze_score1 > 0.7 and self._is_point_in_bbox(gaze_point1, bbox2):
-                    # Person 1 is looking at person 2
-                    # Check if person 2 is also looking at person 1
-                    if data2.get('gaze'):
-                        gaze2 = data2['gaze']
-                        gaze_point2 = gaze2['point']
-                        gaze_score2 = gaze2['score']
-                        
-                        if gaze_score2 > 0.7 and self._is_point_in_bbox(gaze_point2, bbox1):
-                            # Both people are looking at each other
-                            anomalies.append({
-                                'type': 'mutual_gaze',
-                                'person_ids': [pid1, pid2],
-                                # 'confidence': min(gaze_score1, gaze_score2),
-                                'timestamp': timestamp,
-                                'description': f"People {pid1} and {pid2} are looking at each other"
-                            })
-                        else:
-                            # Only person 1 is looking at person 2
-                            anomalies.append({
-                                'type': 'one_way_gaze',
-                                'person_ids': [pid1],
-                                # 'confidence': gaze_score1,
-                                'timestamp': timestamp,
-                                'description': f"Person {pid1} is looking at person {pid2}"
-                            })
-
-        return anomalies if anomalies else None
-    
-<<<<<<< HEAD
-    def check_missing_wrists(self, person_map: dict, timestamp: float) -> list:
-        """
-        Check if any person has missing or low confidence wrist keypoints.
-        
-        Args:
-            person_map (dict): Dictionary containing person detections and their keypoints
-            timestamp (float): Current frame timestamp
-        
-        Returns:
-            list: List of anomaly dictionaries for people with missing wrists
-        """
-        anomalies = []
-        # Wrist indices in pose keypoints
-        LEFT_WRIST_IDX = 9   # Index for left wrist
-        RIGHT_WRIST_IDX = 10  # Index for right wrist
-        CONFIDENCE_THRESHOLD = 0.3  # Minimum confidence threshold
-        
-        for pid, data in person_map.items():
-            if not data.get('pose'):
-                continue
-                
-            pose_data = data['pose']
-            missing_wrists = []
-            
-            # Check left wrist
-            try:
-                left_wrist = pose_data[LEFT_WRIST_IDX]
-                if left_wrist[2] < CONFIDENCE_THRESHOLD or (left_wrist[0] == 0 and left_wrist[1] == 0):
-                    missing_wrists.append('left')
-            except (IndexError, TypeError):
-                missing_wrists.append('left')
-                
-            # Check right wrist
-            try:
-                right_wrist = pose_data[RIGHT_WRIST_IDX]
-                if right_wrist[2] < CONFIDENCE_THRESHOLD or (right_wrist[0] == 0 and right_wrist[1] == 0):
-                    missing_wrists.append('right')
-            except (IndexError, TypeError):
-                missing_wrists.append('right')
-                
-            # Create anomaly if any wrists are missing
-            if missing_wrists:
-                anomalies.append({
-                    'type': 'missing_wrists',
-                    'person_ids': [pid],
-                    'timestamp': timestamp,
-                    'missing': missing_wrists,
-                    'description': f"Person {pid} has high probability of using the phone under the table."
-                })
-        
-        return anomalies if anomalies else None
-    
-=======
->>>>>>> 425cd573
     def detect_anomalies(self, frame_data: dict, current_timestamp: float) -> list:
         """
         Detects anomalies based on YOLO, Pose, and Gaze data for the current frame.
@@ -273,17 +112,10 @@
 
         # --- Cheating Detection Logic ---
         anomalies = []
-<<<<<<< HEAD
 
         # 1. Passing material: Suspicious Arm Angles
         arm_anomaly = self.check_suspicious_arm_angle(person_map, current_timestamp)
 
-=======
-
-        # 1. Passing material: Suspicious Arm Angles
-        arm_anomaly = self.check_suspicious_arm_angle(person_map, current_timestamp)
-
->>>>>>> 425cd573
         if arm_anomaly:
             anomalies.extend(arm_anomaly)
 
